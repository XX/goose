# Goose

Have you ever been attacked by a goose?

## Overview

Goose begins as a minimal port of [Locust](https://locust.io/) to Rust.

Define user behaviour with Rust code.

The MVP is support for the following subset of commands:

```
$ cargo run -- --help
<<<<<<< HEAD
   Compiling goose v0.1.0 (/home/jandrews/devel/rust/goose)
    Finished dev [unoptimized + debuginfo] target(s) in 0.59s
=======
    Finished dev [unoptimized + debuginfo] target(s) in 0.01s
>>>>>>> 3336af57
     Running `target/debug/goose --help`
client 0.1.0

USAGE:
    goose [FLAGS] [OPTIONS] --host <host> --run-time <run-time> --stop-timeout <stop-timeout>

FLAGS:
    -h, --help            Prints help information
    -l, --list            Shows list of all possible Goose classes and exits
        --only-summary    Only prints summary stats
        --print-stats     Prints stats in the console
        --reset-stats     Resets statistics once hatching has been completed
    -V, --version         Prints version information

OPTIONS:
    -c, --clients <clients>              Number of concurrent Goose users [default: 1]
    -f, --goose-file <goose-file>        Rust module file to import, e.g. '../other.rs' [default: goosefile]
    -r, --hatch-rate <hatch-rate>        The rate per second in which clients are spawned [default: 1]
    -H, --host <host>                    Host to load test in the following format: http://10.21.32.33
    -t, --run-time <run-time>            Stop after the specified amount of time, e.g. (300s, 20m, 3h, 1h30m, etc.)
    -s, --stop-timeout <stop-timeout>    Number of seconds to wait for a simulated user to complete any executing task
                                         before existing. Default is to terminate immediately
```

Once the above is complete, additional planned features include:
 - gaggle support for distributed load testing
 - a web UI for controlling and monitoring Goose<|MERGE_RESOLUTION|>--- conflicted
+++ resolved
@@ -12,12 +12,8 @@
 
 ```
 $ cargo run -- --help
-<<<<<<< HEAD
    Compiling goose v0.1.0 (/home/jandrews/devel/rust/goose)
     Finished dev [unoptimized + debuginfo] target(s) in 0.59s
-=======
-    Finished dev [unoptimized + debuginfo] target(s) in 0.01s
->>>>>>> 3336af57
      Running `target/debug/goose --help`
 client 0.1.0
 
